--- conflicted
+++ resolved
@@ -9,10 +9,7 @@
 import { STANDARD_OUTPUT_CHANNEL } from '../client/common/constants';
 import { Logger } from '../client/common/logger';
 import { IS_WINDOWS } from '../client/common/platform/constants';
-<<<<<<< HEAD
-=======
 import { convertStat, FileSystem, RawFileSystem } from '../client/common/platform/fileSystem';
->>>>>>> 92ee74e1
 import { PathUtils } from '../client/common/platform/pathUtils';
 import { PlatformService } from '../client/common/platform/platformService';
 import { RegistryImplementation } from '../client/common/platform/registry';
@@ -163,15 +160,11 @@
     }
     public registerFileSystemTypes() {
         this.serviceManager.addSingleton<IPlatformService>(IPlatformService, PlatformService);
-<<<<<<< HEAD
-        this.serviceManager.addSingletonInstance<IFileSystem>(IFileSystem, new MockFileSystem(this.serviceManager.get<IPlatformService>(IPlatformService)));
-=======
         this.serviceManager.addSingleton<IFileSystem>(
             IFileSystem,
             // Maybe use fake vscode.workspace.filesystem API:
             this.useVSCodeAPI ? FileSystem : LegacyFileSystem
         );
->>>>>>> 92ee74e1
     }
     public registerProcessTypes() {
         processRegisterTypes(this.serviceManager);
