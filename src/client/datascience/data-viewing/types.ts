// Copyright (c) Microsoft Corporation. All rights reserved.
// Licensed under the MIT License.
'use strict';

import { IDisposable } from '../../common/types';
import { SharedMessages } from '../messages';
import { Event } from 'vscode';
import { SliceOperationSource } from '../../telemetry/constants';

export const CellFetchAllLimit = 100000;
export const CellFetchSizeFirst = 100000;
export const CellFetchSizeSubsequent = 1000000;
export const MaxStringCompare = 200;
export const ColumnWarningSize = 1000; // Anything over this takes too long to load

export namespace DataViewerRowStates {
    export const Fetching = 'fetching';
    export const Skipped = 'skipped';
}

export namespace DataViewerMessages {
    export const Started = SharedMessages.Started;
    export const UpdateSettings = SharedMessages.UpdateSettings;
    export const InitializeData = 'init';
    export const GetAllRowsRequest = 'get_all_rows_request';
    export const GetAllRowsResponse = 'get_all_rows_response';
    export const GetRowsRequest = 'get_rows_request';
    export const GetRowsResponse = 'get_rows_response';
    export const CompletedData = 'complete';
    export const GetSliceRequest = 'get_slice_request';
<<<<<<< HEAD
    export const SubmitCommand = 'submit_command';
=======
    export const RefreshDataViewer = 'refresh_data_viewer';
    export const SliceEnablementStateChanged = 'slice_enablement_state_changed';
>>>>>>> 4c170428
}

export interface IGetRowsRequest {
    start: number;
    end: number;
    sliceExpression?: string;
}

export interface IGetRowsResponse {
    rows: IRowsResponse;
    start: number;
    end: number;
}

export interface IGetSliceRequest {
    slice: string | undefined;
    source: SliceOperationSource;
}

// Map all messages to specific payloads
export type IDataViewerMapping = {
    [DataViewerMessages.Started]: never | undefined;
    [DataViewerMessages.UpdateSettings]: string;
    [DataViewerMessages.InitializeData]: IDataFrameInfo & { isSliceDataEnabled: boolean };
    [DataViewerMessages.GetAllRowsRequest]: never | undefined | string;
    [DataViewerMessages.GetAllRowsResponse]: IRowsResponse;
    [DataViewerMessages.GetRowsRequest]: IGetRowsRequest;
    [DataViewerMessages.GetRowsResponse]: IGetRowsResponse;
    [DataViewerMessages.CompletedData]: never | undefined;
    [DataViewerMessages.GetSliceRequest]: IGetSliceRequest;
<<<<<<< HEAD
    [DataViewerMessages.SubmitCommand]: { command: string; args: any };
=======
    [DataViewerMessages.RefreshDataViewer]: never | undefined;
    [DataViewerMessages.SliceEnablementStateChanged]: { newState: boolean };
>>>>>>> 4c170428
};

export interface IDataFrameInfo {
    columns?: { key: string; type: ColumnType }[];
    indexColumn?: string;
    rowCount?: number;
    shape?: number[];
    originalVariableShape?: number[];
    dataDimensionality?: number;
    sliceExpression?: string;
    maximumRowChunkSize?: number;
    type?: string;
    originalVariableType?: string;
    name?: string;
    /**
     * The name of the file that this variable was declared in.
     */
    fileName?: string;
}

export interface IDataViewerDataProvider {
    dispose(): void;
    getDataFrameInfo(sliceExpression?: string, isRefresh?: boolean): Promise<IDataFrameInfo>;
    getAllRows(sliceExpression?: string): Promise<IRowsResponse>;
    getRows(start: number, end: number, sliceExpression?: string): Promise<IRowsResponse>;
}

export enum ColumnType {
    String = 'string',
    Number = 'number',
    Bool = 'bool'
}

// eslint-disable-next-line @typescript-eslint/no-explicit-any
export type IRowsResponse = any[];

export const IDataViewerFactory = Symbol('IDataViewerFactory');
export interface IDataViewerFactory {
    create(dataProvider: IDataViewerDataProvider, title: string): Promise<IDataViewer>;
}

export const IDataViewer = Symbol('IDataViewer');
export interface IDataViewer extends IDisposable {
    readonly visible: boolean;
    readonly onDidDisposeDataViewer: Event<IDataViewer>;
    readonly onDidChangeDataViewerViewState: Event<void>;
    showData(dataProvider: IDataViewerDataProvider, title: string): Promise<void>;
    refreshData(): Promise<void>;
}<|MERGE_RESOLUTION|>--- conflicted
+++ resolved
@@ -28,12 +28,9 @@
     export const GetRowsResponse = 'get_rows_response';
     export const CompletedData = 'complete';
     export const GetSliceRequest = 'get_slice_request';
-<<<<<<< HEAD
     export const SubmitCommand = 'submit_command';
-=======
     export const RefreshDataViewer = 'refresh_data_viewer';
     export const SliceEnablementStateChanged = 'slice_enablement_state_changed';
->>>>>>> 4c170428
 }
 
 export interface IGetRowsRequest {
@@ -64,12 +61,9 @@
     [DataViewerMessages.GetRowsResponse]: IGetRowsResponse;
     [DataViewerMessages.CompletedData]: never | undefined;
     [DataViewerMessages.GetSliceRequest]: IGetSliceRequest;
-<<<<<<< HEAD
     [DataViewerMessages.SubmitCommand]: { command: string; args: any };
-=======
     [DataViewerMessages.RefreshDataViewer]: never | undefined;
     [DataViewerMessages.SliceEnablementStateChanged]: { newState: boolean };
->>>>>>> 4c170428
 };
 
 export interface IDataFrameInfo {
