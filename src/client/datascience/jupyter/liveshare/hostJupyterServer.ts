// Copyright (c) Microsoft Corporation. All rights reserved.
// Licensed under the MIT License.
'use strict';
import '../../../common/extensions';

import { nbformat } from '@jupyterlab/coreutils';
import { cloneDeep } from 'lodash';
import * as os from 'os';
import * as vscode from 'vscode';
import { CancellationToken } from 'vscode-jsonrpc';
import * as vsls from 'vsls/vscode';
import { IPythonExtensionChecker } from '../../../api/types';
import {
    IApplicationShell,
    ILiveShareApi,
    IVSCodeNotebook,
    IWorkspaceService
} from '../../../common/application/types';
import { traceInfo } from '../../../common/logger';
import { IFileSystem } from '../../../common/platform/types';
import {
    IAsyncDisposableRegistry,
    IConfigurationService,
    IDisposableRegistry,
    IOutputChannel,
    ReadWrite,
    Resource
} from '../../../common/types';
import { createDeferred } from '../../../common/utils/async';
import * as localize from '../../../common/utils/localize';
import { IInterpreterService } from '../../../interpreter/contracts';
import { IServiceContainer } from '../../../ioc/types';
import { Identifiers, LiveShare, LiveShareCommands, RegExpValues } from '../../constants';
import { isResourceNativeNotebook } from '../../notebook/helpers/helpers';
import { ProgressReporter } from '../../progress/progressReporter';
import {
    IJupyterSession,
    IJupyterSessionManager,
    IJupyterSessionManagerFactory,
    INotebook,
    INotebookExecutionLogger,
    INotebookServer,
    INotebookServerLaunchInfo
} from '../../types';
import { JupyterServerBase } from '../jupyterServer';
import { computeWorkingDirectory } from '../jupyterUtils';
import { getDisplayNameOrNameOfKernelConnection } from '../kernels/helpers';
import { KernelSelector } from '../kernels/kernelSelector';
import { KernelConnectionMetadata } from '../kernels/types';
import { HostJupyterNotebook } from './hostJupyterNotebook';
import { LiveShareParticipantHost } from './liveShareParticipantMixin';
import { IRoleBasedObject } from './roleBasedFactory';
/* eslint-disable @typescript-eslint/no-explicit-any */

export class HostJupyterServer extends LiveShareParticipantHost(JupyterServerBase, LiveShare.JupyterServerSharedService)
    implements IRoleBasedObject, INotebookServer {
    private disposed = false;
    private portToForward = 0;
    private sharedPort: vscode.Disposable | undefined;
    constructor(
        private liveShare: ILiveShareApi,
        _startupTime: number,
        asyncRegistry: IAsyncDisposableRegistry,
        disposableRegistry: IDisposableRegistry,
        configService: IConfigurationService,
        sessionManager: IJupyterSessionManagerFactory,
        private workspaceService: IWorkspaceService,
        serviceContainer: IServiceContainer,
        private appService: IApplicationShell,
        private fs: IFileSystem,
        private readonly kernelSelector: KernelSelector,
        private readonly interpreterService: IInterpreterService,
        outputChannel: IOutputChannel,
        private readonly progressReporter: ProgressReporter,
        private readonly extensionChecker: IPythonExtensionChecker,
        private readonly vscodeNotebook: IVSCodeNotebook
    ) {
        super(
            liveShare,
            asyncRegistry,
            disposableRegistry,
            configService,
            sessionManager,
            serviceContainer,
            outputChannel
        );
    }

    public async dispose(): Promise<void> {
        if (!this.disposed) {
            this.disposed = true;
            traceInfo(`Disposing HostJupyterServer`);
            await super.dispose();
            const api = await this.api;
            await this.onDetach(api);
            traceInfo(`Finished disposing HostJupyterServer`);
        }
    }

    public async connect(launchInfo: INotebookServerLaunchInfo, cancelToken?: CancellationToken): Promise<void> {
        if (launchInfo.connectionInfo && launchInfo.connectionInfo.localLaunch) {
            const portMatch = RegExpValues.ExtractPortRegex.exec(launchInfo.connectionInfo.baseUrl);
            if (portMatch && portMatch.length > 1) {
                const port = parseInt(portMatch[1], 10);
                await this.attemptToForwardPort(this.finishedApi, port);
            }
        }
        return super.connect(launchInfo, cancelToken);
    }

    public async onAttach(api: vsls.LiveShare | null): Promise<void> {
        await super.onAttach(api);

        if (api && !this.disposed) {
            const service = await this.waitForService();

            // Attach event handlers to different requests
            if (service) {
                // Requests return arrays
                service.onRequest(LiveShareCommands.syncRequest, (_args: any[], _cancellation: CancellationToken) =>
                    this.onSync()
                );
                service.onRequest(LiveShareCommands.disposeServer, (_args: any[], _cancellation: CancellationToken) =>
                    this.dispose()
                );
                service.onRequest(
                    LiveShareCommands.createNotebook,
                    async (args: any[], cancellation: CancellationToken) => {
                        const resource = this.parseUri(args[0]);
                        const identity = this.parseUri(args[1]);
                        // Don't return the notebook. We don't want it to be serialized. We just want its live share server to be started.
                        const notebook = (await this.createNotebook(
                            resource,
                            identity!,
                            undefined,
                            undefined,
                            cancellation
                        )) as HostJupyterNotebook;
                        await notebook.onAttach(api);
                    }
                );

                // See if we need to forward the port
                await this.attemptToForwardPort(api, this.portToForward);
            }
        }
    }

    public async onSessionChange(api: vsls.LiveShare | null): Promise<void> {
        await super.onSessionChange(api);

        this.getNotebooks().forEach(async (notebook) => {
            const hostNotebook = (await notebook) as HostJupyterNotebook;
            if (hostNotebook) {
                await hostNotebook.onSessionChange(api);
            }
        });
    }

    public async onDetach(api: vsls.LiveShare | null): Promise<void> {
        await super.onDetach(api);

        // Make sure to unshare our port
        if (api && this.sharedPort) {
            this.sharedPort.dispose();
            this.sharedPort = undefined;
        }
    }

    public async waitForServiceName(): Promise<string> {
        // First wait for connect to occur
        const launchInfo = await this.waitForConnect();

        // Use our base name plus our purpose. This means one unique server per purpose
        if (!launchInfo) {
            return LiveShare.JupyterServerSharedService;
        }
        // eslint-disable-next-line
        // TODO: Should there be some separator in the name?
        return `${LiveShare.JupyterServerSharedService}${launchInfo.purpose}`;
    }

    protected get isDisposed() {
        return this.disposed;
    }

    protected async createNotebookInstance(
        resource: Resource,
        identity: vscode.Uri,
        sessionManager: IJupyterSessionManager,
        possibleSession: IJupyterSession | undefined,
        disposableRegistry: IDisposableRegistry,
        configService: IConfigurationService,
        serviceContainer: IServiceContainer,
        notebookMetadata?: nbformat.INotebookMetadata,
        kernelConnection?: KernelConnectionMetadata,
        cancelToken?: CancellationToken
    ): Promise<INotebook> {
        // See if already exists.
        const existing = await this.getNotebook(identity);
        if (existing) {
            // Dispose the possible session as we don't need it
            if (possibleSession) {
                await possibleSession.dispose();
            }

            // Then we can return the existing notebook.
            return existing;
        }

        let progressDisposable: vscode.Disposable | undefined;

        // Compute launch information from the resource and the notebook metadata
        const notebookPromise = createDeferred<INotebook>();
        // Save the notebook
        this.setNotebook(identity, notebookPromise.promise);

        const getExistingSession = async () => {
            const { info, changedKernel } = await this.computeLaunchInfo(
                resource,
                sessionManager,
                notebookMetadata,
                kernelConnection,
                cancelToken
            );

            progressDisposable = this.progressReporter.createProgressIndicator(
                localize.DataScience.connectingToKernel().format(
                    getDisplayNameOrNameOfKernelConnection(info.kernelConnectionMetadata)
                )
            );

            // If we switched kernels, try switching the possible session
            if (changedKernel && possibleSession && info.kernelConnectionMetadata) {
                await possibleSession.changeKernel(
                    resource,
                    info.kernelConnectionMetadata,
                    this.configService.getSettings(resource).jupyterLaunchTimeout
                );
            }

            // Figure out the working directory we need for our new notebook.
            const workingDirectory = await computeWorkingDirectory(resource, this.workspaceService);

            // Start a session (or use the existing one if allowed)
            const session =
                possibleSession && this.fs.areLocalPathsSame(possibleSession.workingDirectory, workingDirectory)
                    ? possibleSession
                    : await sessionManager.startNew(info.kernelConnectionMetadata, workingDirectory, cancelToken);
            traceInfo(`Started session ${this.id}`);
            return { info, session };
        };

        try {
            const { info, session } = await getExistingSession();

            if (session) {
                // Create our notebook
                const notebook = new HostJupyterNotebook(
                    this.liveShare,
                    session,
                    configService,
                    disposableRegistry,
                    info,
                    serviceContainer.getAll<INotebookExecutionLogger>(INotebookExecutionLogger),
                    resource,
                    identity,
                    this.getDisposedError.bind(this),
                    this.workspaceService,
                    this.appService,
                    this.fs,
                    this.vscodeNotebook
                );

                // Wait for it to be ready
                traceInfo(`Waiting for idle (session) ${this.id}`);
                const idleTimeout = configService.getSettings().jupyterLaunchTimeout;
                await notebook.waitForIdle(idleTimeout);

                // Run initial setup
                await notebook.initialize(cancelToken);

                traceInfo(`Finished connecting ${this.id}`);

                notebookPromise.resolve(notebook);
            } else {
                notebookPromise.reject(this.getDisposedError());
            }
        } catch (ex) {
            // If there's an error, then reject the promise that is returned.
            // This original promise must be rejected as it is cached (check `setNotebook`).
            notebookPromise.reject(ex);
        } finally {
            progressDisposable?.dispose();
        }

        return notebookPromise.promise;
    }

    private async computeLaunchInfo(
        resource: Resource,
        sessionManager: IJupyterSessionManager,
        notebookMetadata?: nbformat.INotebookMetadata,
        kernelConnection?: KernelConnectionMetadata,
        cancelToken?: CancellationToken
    ): Promise<{ info: INotebookServerLaunchInfo; changedKernel: boolean }> {
        // First we need our launch information so we can start a new session (that's what our notebook is really)
        let launchInfo = await this.waitForConnect();
        if (!launchInfo) {
            throw this.getDisposedError();
        }
        // Create a copy of launch info, cuz we're modifying it here.
        // This launch info contains the server connection info (that could be shared across other nbs).
        // However the kernel info is different. The kernel info is stored as a  property of this, hence create a separate instance for each nb.
        launchInfo = {
            ...launchInfo
        };

        // Determine the interpreter for our resource. If different, we need a different kernel.
        const resourceInterpreter = this.extensionChecker.isPythonExtensionInstalled
            ? await this.interpreterService.getActiveInterpreter(resource)
            : undefined;

        // Find a kernel that can be used.
        // Do this only if we don't have any kernel connection information, or the resource's interpreter is different.
        let changedKernel = false;
        if (
            // For local connections this code path is not executed for native notebooks (hence only for remote).
            (isResourceNativeNotebook(resource, this.vscodeNotebook, this.fs) &&
                !launchInfo.connectionInfo.localLaunch) ||
            !kernelConnection ||
            notebookMetadata?.kernelspec ||
            resourceInterpreter?.displayName !== launchInfo.kernelConnectionMetadata?.interpreter?.displayName
        ) {
            let kernelInfo: KernelConnectionMetadata | undefined;
            if (launchInfo.connectionInfo.localLaunch && kernelConnection?.kind !== 'connectToLiveKernel') {
                kernelInfo = kernelConnection;
            } else if (!launchInfo.connectionInfo.localLaunch && kernelConnection?.kind === 'connectToLiveKernel') {
                kernelInfo = kernelConnection;
            } else if (!launchInfo.connectionInfo.localLaunch && kernelConnection?.kind === 'startUsingKernelSpec') {
                kernelInfo = kernelConnection;
            } else {
                kernelInfo = await (launchInfo.connectionInfo.localLaunch
<<<<<<< HEAD
                    ? this.kernelSelector.getPreferredKernelForLocalConnection(resource, notebookMetadata, cancelToken)
=======
                    ? this.kernelSelector.getPreferredKernelForLocalConnection(
                          resource,
                          'jupyter',
                          notebookMetadata,
                          isTestExecution(),
                          cancelToken
                      )
>>>>>>> 08b8a44d
                    : this.kernelSelector.getPreferredKernelForRemoteConnection(
                          resource,
                          sessionManager,
                          notebookMetadata,
                          cancelToken
                      ));
            }
            if (kernelInfo) {
                // For the interpreter, make sure to select the one matching the kernel.
                const interpreter = kernelInfo.interpreter || resourceInterpreter;
                const readWriteKernelInfo = cloneDeep(kernelInfo) as ReadWrite<KernelConnectionMetadata>;
                readWriteKernelInfo.interpreter = interpreter;
                launchInfo.kernelConnectionMetadata = readWriteKernelInfo;
                changedKernel = true;
            }
        }

        return { info: launchInfo, changedKernel };
    }

    private parseUri(uri: string | undefined): Resource {
        const parsed = uri ? vscode.Uri.parse(uri) : undefined;
        return parsed &&
            parsed.scheme &&
            parsed.scheme !== Identifiers.InteractiveWindowIdentityScheme &&
            parsed.scheme === 'vsls'
            ? this.finishedApi!.convertSharedUriToLocal(parsed)
            : parsed;
    }

    private async attemptToForwardPort(api: vsls.LiveShare | null | undefined, port: number): Promise<void> {
        if (port !== 0 && api && api.session && api.session.role === vsls.Role.Host) {
            this.portToForward = 0;
            this.sharedPort = await api.shareServer({
                port,
                displayName: localize.DataScience.liveShareHostFormat().format(os.hostname())
            });
        } else {
            this.portToForward = port;
        }
    }

    private onSync(): Promise<any> {
        return Promise.resolve(true);
    }
}<|MERGE_RESOLUTION|>--- conflicted
+++ resolved
@@ -341,17 +341,7 @@
                 kernelInfo = kernelConnection;
             } else {
                 kernelInfo = await (launchInfo.connectionInfo.localLaunch
-<<<<<<< HEAD
                     ? this.kernelSelector.getPreferredKernelForLocalConnection(resource, notebookMetadata, cancelToken)
-=======
-                    ? this.kernelSelector.getPreferredKernelForLocalConnection(
-                          resource,
-                          'jupyter',
-                          notebookMetadata,
-                          isTestExecution(),
-                          cancelToken
-                      )
->>>>>>> 08b8a44d
                     : this.kernelSelector.getPreferredKernelForRemoteConnection(
                           resource,
                           sessionManager,
