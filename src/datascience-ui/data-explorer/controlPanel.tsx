--- conflicted
+++ resolved
@@ -12,11 +12,8 @@
     data: ISlickRow[];
     headers: string[];
     historyList: any[];
-<<<<<<< HEAD
     histogramData?: IGetColsResponse;
-=======
     currentVariableName: string;
->>>>>>> 43486bb3
     submitCommand(data: { command: string; args: any }): void;
 }
 
